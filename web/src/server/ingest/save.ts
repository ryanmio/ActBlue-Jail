/* eslint-disable @typescript-eslint/no-explicit-any */
import { getSupabaseServer } from "@/lib/supabase-server";
import { env } from "@/lib/env";
import { buildDedupeFields, findDuplicateCase } from "./dedupe";

export type IngestTextParams = {
  text: string; // Cleaned text for AI/heuristics
  rawText?: string; // Original unprocessed text for storage/audit
  senderId?: string | null;
  messageType: "sms" | "email" | "unknown";
  imageUrlPlaceholder?: string;
  emailSubject?: string | null;
  emailBody?: string | null;
  forwarderEmail?: string | null;
  submissionToken?: string | null;
};

export type IngestResult = {
  ok: boolean;
  id?: string;
  error?: string;
  isFundraising?: boolean;
  heuristic?: { score: number; hits: string[] };
  landingUrl?: string | null;
};

function computeHeuristic(text: string): { isFundraising: boolean; score: number; hits: string[] } {
  const t = (text || "").toLowerCase();
  const positive = [
    "donate",
    "donation",
    "chip in",
    "chip-in",
    "contribute",
    "give now",
    "give today",
    "actblue",
    "match",
    "matched",
    "pitch in",
    "$1",
    "$3",
    "$5",
    "$10",
    "$20",
  ];
  let score = 0;
  const hits: string[] = [];
  for (const kw of positive) {
    if (t.includes(kw)) {
      score += 1;
      hits.push(kw);
    }
  }
  const hasDollar = /\$\d{1,4}/.test(t);
  const isFundraising = score >= 2 || (score >= 1 && hasDollar);
  return { isFundraising, score: score + (hasDollar ? 1 : 0), hits };
}

// Follow redirects to resolve tracking URLs (async helper)
async function followRedirect(url: string, maxHops = 5): Promise<string | null> {
  let current = url;
  for (let i = 0; i < maxHops; i++) {
    try {
      const res = await fetch(current, { 
        method: "HEAD", 
        redirect: "manual",
        headers: { "User-Agent": "Mozilla/5.0 (compatible; ABJail/1.0)" },
        signal: AbortSignal.timeout(3000), // 3s timeout per hop
      });
      const location = res.headers.get("location");
      if (!location) return current; // No more redirects
      current = new URL(location, current).href; // Resolve relative URLs
    } catch {
      return null; // Network error or timeout
    }
  }
  return current; // Max hops reached
}

async function extractActBlueUrl(text: string): Promise<string | null> {
  const urlPattern = /https?:\/\/[^\s<>"'\)]+/g;
  const matches = text.match(urlPattern) || [];
  const actBlueUrls: string[] = [];
  const trackingUrls: string[] = [];

  for (const rawUrl of matches) {
    try {
      // Clean trailing punctuation
      const cleaned = rawUrl.replace(/[.,;:)\]]+$/, "");
      const parsed = new URL(cleaned);
      const host = parsed.hostname.toLowerCase();

      // Direct ActBlue domain
      if (host === "actblue.com" || host.endsWith(".actblue.com")) {
        actBlueUrls.push(cleaned);
      }
      // Known tracking/redirect platforms (safe to follow - don't trigger actions)
      else if (
        host.includes("links.") || 
        host.includes("click.") || 
        host.includes("track.") || 
        host.includes("redirect.") ||
        host.includes("ngpvan.com") || 
        host.includes("everyaction.com") ||
        host.includes("bsd.net") || // Blue State Digital
        host.includes("actionnetwork.org") ||
        // Campaign-specific redirect subdomains (common pattern: domain.com/l/...)
        (parsed.pathname.startsWith("/l/") && parsed.pathname.length > 10)
      ) {
        // Only add if URL doesn't contain unsubscribe/manage keywords
        const urlLower = cleaned.toLowerCase();
        if (!urlLower.includes("unsubscribe") && 
            !urlLower.includes("manage") && 
            !urlLower.includes("preferences") &&
            !urlLower.includes("optout") &&
            !urlLower.includes("opt-out")) {
          trackingUrls.push(cleaned);
        }
      }
    } catch {
      continue; // Invalid URL, skip
    }
  }

  // If we found direct ActBlue links, use those (fast path)
  if (actBlueUrls.length === 0 && trackingUrls.length > 0) {
    // Limit concurrent redirect checks to avoid overwhelming the network
    const urlsToCheck = trackingUrls.slice(0, 20); // Max 20 URLs
    console.log("extractActBlueUrl:following_redirects", { 
      total: trackingUrls.length, 
      checking: urlsToCheck.length,
      sample: urlsToCheck.slice(0, 3).map(u => new URL(u).hostname)
    });
    
    const resolved = await Promise.allSettled(
      urlsToCheck.map(async (url) => {
        const final = await followRedirect(url);
        if (!final) return null;
        try {
          const u = new URL(final);
          const host = u.hostname.toLowerCase();
          if (host === "actblue.com" || host.endsWith(".actblue.com")) {
            // Filter out unsubscribe/manage links
            if (u.pathname.includes("unsubscribe") || u.pathname.includes("manage") || u.pathname.includes("preferences")) {
              return null;
            }
            return final;
          }
        } catch {}
        return null;
      })
    );
    
    for (const result of resolved) {
      if (result.status === "fulfilled" && result.value) {
        actBlueUrls.push(result.value);
      }
    }
    console.log("extractActBlueUrl:redirects_resolved", { 
      found: actBlueUrls.length,
      samples: actBlueUrls.slice(0, 2)
    });
  }

  if (actBlueUrls.length === 0) return null;
  if (actBlueUrls.length === 1) {
    // Always return base URL (no params)
    try {
      const u = new URL(actBlueUrls[0]);
      return `${u.origin}${u.pathname}`;
    } catch {
      return actBlueUrls[0];
    }
  }
<<<<<<< HEAD

  // Build stats by BASE URL (origin + pathname) so params don't skew frequency
  type BaseStats = { count: number; withParams: number; pathLength: number };
  const baseStats = new Map<string, BaseStats>();
=======
>>>>>>> 18691db6

  for (const url of actBlueUrls) {
    try {
      const parsed = new URL(url);
      const baseUrl = `${parsed.origin}${parsed.pathname}`;
      const hadParams = parsed.searchParams && Array.from(parsed.searchParams.keys()).length > 0;
      const prev = baseStats.get(baseUrl) || { count: 0, withParams: 0, pathLength: parsed.pathname.length };
      baseStats.set(baseUrl, {
        count: prev.count + 1,
        withParams: prev.withParams + (hadParams ? 1 : 0),
        pathLength: prev.pathLength,
      });
    } catch {
      continue;
    }
  }

  if (baseStats.size === 0) return null;

  // Choose the best BASE using tie-breakers:
  // 1) Highest frequency (count)
  // 2) Longer pathname (more specific landing pages beat generic footers)
  // 3) More occurrences that had query params (signals CTA links with tracking)
  // 4) Lexicographical as last resort for determinism
  const candidates = Array.from(baseStats.entries());
  candidates.sort((a, b) => {
    const [baseA, sa] = a;
    const [baseB, sb] = b;
    if (sb.count !== sa.count) return sb.count - sa.count;
    if (sb.pathLength !== sa.pathLength) return sb.pathLength - sa.pathLength;
    if (sb.withParams !== sa.withParams) return sb.withParams - sa.withParams;
    return baseA.localeCompare(baseB);
  });

  const bestBase = candidates[0]?.[0];
  return bestBase || null;
}

export async function ingestTextSubmission(params: IngestTextParams): Promise<IngestResult> {
  const supabase = getSupabaseServer();
  const imageUrl = params.imageUrlPlaceholder || "sms://no-image";
  const heur = computeHeuristic(params.text || "");
  const isFundraising = heur.isFundraising;

  // Use raw text for duplicate detection if provided, otherwise use cleaned text
  const textForDedupe = params.rawText || params.text;

  // Duplicate detection before insert
  try {
    const dup = await findDuplicateCase(textForDedupe || "");
    if (dup.match && dup.caseId) {
      console.log("ingestTextSubmission:duplicate_detected", { match: dup.match, caseId: dup.caseId, distance: dup.distance });
      return { ok: false, id: dup.caseId, error: "duplicate" };
    }
  } catch (e) {
    console.warn("ingestTextSubmission:dedupe_failed", String(e));
  }

  const insertRow: Record<string, any> = {
    image_url: imageUrl,
    message_type: params.messageType,
    raw_text: params.text, // Store cleaned text (used by AI)
    sender_id: params.senderId || null,
    processing_status: isFundraising ? "ocr" : "done",
    ocr_method: params.messageType === "sms" ? "sms" : "text",
    is_fundraising: isFundraising,
    public: isFundraising, // hide non-fundraising by default
  };

  // Add email-specific fields
  if (params.emailSubject) {
    insertRow.email_subject = params.emailSubject;
  }
  if (params.emailBody) {
    insertRow.email_body = params.emailBody;
  }
  if (params.forwarderEmail) {
    insertRow.forwarder_email = params.forwarderEmail;
  }
  if (params.submissionToken) {
    insertRow.submission_token = params.submissionToken;
  }

  // Extract ActBlue landing URL (use raw text to catch all URLs, follows redirects if needed)
  const landingUrl = await extractActBlueUrl(textForDedupe || "");
  if (landingUrl) {
    insertRow.landing_url = landingUrl;
  }

  try {
    const fields = buildDedupeFields(textForDedupe || "");
    insertRow.normalized_text = fields.normalized_text;
    insertRow.normalized_hash = fields.normalized_hash;
    insertRow.simhash64 = fields.simhash64; // pass as string for int8 safety
  } catch (e) {
    console.warn("ingestTextSubmission:build_fields_failed", String(e));
  }

  const { data, error } = await supabase
    .from("submissions")
    .insert(insertRow)
    .select("id")
    .limit(1)
    .maybeSingle();

  if (error) {
    return { ok: false, error: error.message };
  }
  const id = (data as any)?.id as string | undefined;
  console.log("ingestTextSubmission:inserted", { id: id || null, isFundraising, score: heur.score, hits: heur.hits, landingUrl: landingUrl || null });
  return { ok: true, id, isFundraising, heuristic: heur, landingUrl: landingUrl || null };
}

export async function triggerPipelines(submissionId: string) {
  try {
    // For local development, always use localhost even if NEXT_PUBLIC_SITE_URL is set to production
    const isLocal = process.env.NODE_ENV === "development" || !env.NEXT_PUBLIC_SITE_URL || env.NEXT_PUBLIC_SITE_URL.includes("localhost");
    const base = isLocal ? "http://localhost:3000" : env.NEXT_PUBLIC_SITE_URL;
    console.log("triggerPipelines:start", { submissionId, base, isLocal });
    
    // Fire both requests in parallel and await them (serverless needs this)
    const classifyPromise = fetch(`${base}/api/classify`, {
      method: "POST",
      headers: { "Content-Type": "application/json" },
      body: JSON.stringify({ submissionId }),
    }).then(async (r) => {
      const text = await r.text().catch(() => "");
      console.log("triggerPipelines:classify", { status: r.status, body: text?.slice(0, 200) });
    }).catch((e) => {
      console.error("triggerPipelines:classify_error", String(e));
    });
    
    const senderPromise = fetch(`${base}/api/sender`, {
      method: "POST",
      headers: { "Content-Type": "application/json" },
      body: JSON.stringify({ submissionId }),
    }).then(async (r) => {
      const text = await r.text().catch(() => "");
      console.log("triggerPipelines:sender", { status: r.status, body: text?.slice(0, 200) });
    }).catch((e) => {
      console.error("triggerPipelines:sender_error", String(e));
    });
    
    // Await both to ensure they complete (Vercel serverless requirement)
    await Promise.all([classifyPromise, senderPromise]);
  } catch (e) {
    console.error("triggerPipelines:exception", String(e));
  }
}

<|MERGE_RESOLUTION|>--- conflicted
+++ resolved
@@ -173,13 +173,10 @@
       return actBlueUrls[0];
     }
   }
-<<<<<<< HEAD
 
   // Build stats by BASE URL (origin + pathname) so params don't skew frequency
   type BaseStats = { count: number; withParams: number; pathLength: number };
   const baseStats = new Map<string, BaseStats>();
-=======
->>>>>>> 18691db6
 
   for (const url of actBlueUrls) {
     try {
